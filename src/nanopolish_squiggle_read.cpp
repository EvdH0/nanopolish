--- conflicted
+++ resolved
@@ -100,58 +100,8 @@
     for (size_t si = 0; si < 2; ++si) {
         pore_model[si] = PoreModel( f_p, si );
 
-<<<<<<< HEAD
         // initialize transition parameters
         parameters[si].initialize(pore_model[si].name);
-=======
-        std::vector<fast5::Model_Entry> model = f_p->get_model(si);
-        assert(model.size() == PORE_MODEL_STATES);
-        assert(strcmp(model[0].kmer, "AAAAA") == 0);
-        assert(strcmp(model[PORE_MODEL_STATES - 1].kmer, "TTTTT") == 0);
-
-        // Copy into the pore model for this read
-        for(size_t mi = 0; mi < model.size(); ++mi) {
-            const fast5::Model_Entry& curr = model[mi];
-            pore_model[si].state[mi] = { static_cast<float>(curr.level_mean), 
-                                         static_cast<float>(curr.level_stdv), 
-                                         static_cast<float>(curr.sd_mean),
-                                         static_cast<float>(curr.sd_stdv) };
-            // set sd_lambda
-            pore_model[si].state[mi].level_log_stdv = log(pore_model[si].state[mi].level_stdv);
-            pore_model[si].state[mi].sd_lambda =
-                pow(pore_model[si].state[mi].sd_mean, 3.0) / pow(pore_model[si].state[mi].sd_stdv, 2.0);
-            pore_model[si].state[mi].sd_log_lambda = log(pore_model[si].state[mi].sd_lambda);
-        }
-
-        // Load the scaling parameters for the pore model
-        fast5::Model_Parameters params = f_p->get_model_parameters(si);
-        pore_model[si].drift = params.drift;
-        pore_model[si].scale = params.scale;
-        pore_model[si].scale_sd = params.scale_sd;
-        pore_model[si].shift = params.shift;
-        pore_model[si].var = params.var;
-        pore_model[si].var_sd = params.var_sd;
-
-        // apply shift/scale transformation to the pore model states
-        pore_model[si].bake_gaussian_parameters();
-
-        // Read and shorten the model name
-        std::string temp_name = f_p->get_model_file(si);
-        std::string leader = si == 0 ? "template_" : "complement_";
-        std::string trailer = ".model";
-
-        size_t lp = temp_name.find(leader);
-        // leader not found
-        if(lp == std::string::npos) {
-            lp = 0;
-        } 
-
-        size_t tp = temp_name.find(trailer);
-        if(tp == std::string::npos)
-            tp = temp_name.size();
-
-        model_name[si] = temp_name.substr(lp, tp - lp);
->>>>>>> 849dec59
     }
     
     // Load events for both strands
